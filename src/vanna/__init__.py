import dataclasses
import json
import os
from dataclasses import dataclass
from typing import Callable, List, Tuple, Union

import pandas as pd
import requests
import plotly.graph_objs

from .exceptions import (
    OTPCodeError,
    ValidationError,
)
from .types import (
    ApiKey,
    Status,
    TrainingData,
    UserEmail,
    UserOTP,
)
from .utils import sanitize_model_name, validate_config_path

api_key: Union[str, None] = None  # API key for Vanna.AI

fig_as_img: bool = False  # Whether or not to return Plotly figures as images

run_sql: Union[
    Callable[[str], pd.DataFrame], None
] = None  # Function to convert SQL to a Pandas DataFrame
"""
**Example**
```python
vn.run_sql = lambda sql: pd.read_sql(sql, engine)
```

Set the SQL to DataFrame function for Vanna.AI. This is used in the [`vn.ask(...)`][vanna.ask] function.
Instead of setting this directly you can also use [`vn.connect_to_snowflake(...)`][vanna.connect_to_snowflake] to set this.

"""

__org: Union[str, None] = None  # Organization name for Vanna.AI

_unauthenticated_endpoint = "https://ask.vanna.ai/unauthenticated_rpc"

def error_deprecation():
    raise Exception("""
Please switch to the following method for initializing Vanna:

from vanna.remote import VannaDefault

api_key = # Your API key from https://vanna.ai/account/profile 
vanna_model_name = # Your model name from https://vanna.ai/account/profile
                    
vn = VannaDefault(model=vanna_model_name, api_key=api_key)
""")

def __unauthenticated_rpc_call(method, params):
    headers = {
        "Content-Type": "application/json",
    }
    data = {"method": method, "params": [__dataclass_to_dict(obj) for obj in params]}

    response = requests.post(
        _unauthenticated_endpoint, headers=headers, data=json.dumps(data)
    )
    return response.json()


<<<<<<< HEAD
=======
def __rpc_call(method, params):
    global api_key
    global __org

    if api_key is None:
        raise ImproperlyConfigured(
            "API key not set. Use vn.get_api_key(...) to get an API key."
        )

    if __org is None and method != "list_orgs":
        raise ImproperlyConfigured(
            "model not set. Use vn.set_model(...) to set the model to use."
        )
    
    if method == "list_orgs":
        headers = {
            "Content-Type": "application/json",
            "Vanna-Key": api_key,
            "Vanna-Org": "demo-tpc-h",
        }
    else:
        headers = {
            "Content-Type": "application/json",
            "Vanna-Key": api_key,
            "Vanna-Org": __org,
        }

    data = {"method": method, "params": [__dataclass_to_dict(obj) for obj in params]}

    response = requests.post(_endpoint, headers=headers, data=json.dumps(data))
    return response.json()


>>>>>>> 82cb1230
def __dataclass_to_dict(obj):
    return dataclasses.asdict(obj)


def get_api_key(email: str, otp_code: Union[str, None] = None) -> str:
    """
    **Example:**
    ```python
    vn.get_api_key(email="my-email@example.com")
    ```

    Login to the Vanna.AI API.

    Args:
        email (str): The email address to login with.
        otp_code (Union[str, None]): The OTP code to login with. If None, an OTP code will be sent to the email address.

    Returns:
        str: The API key.
    """
    vanna_api_key = os.environ.get("VANNA_API_KEY", None)

    if vanna_api_key is not None:
        return vanna_api_key

    if email == "my-email@example.com":
        raise ValidationError(
            "Please replace 'my-email@example.com' with your email address."
        )

    if otp_code is None:
        params = [UserEmail(email=email)]

        d = __unauthenticated_rpc_call(method="send_otp", params=params)

        if "result" not in d:
            raise OTPCodeError("Error sending OTP code.")

        status = Status(**d["result"])

        if not status.success:
            raise OTPCodeError(f"Error sending OTP code: {status.message}")

        otp_code = input("Check your email for the code and enter it here: ")

    params = [UserOTP(email=email, otp=otp_code)]

    d = __unauthenticated_rpc_call(method="verify_otp", params=params)

    if "result" not in d:
        raise OTPCodeError("Error verifying OTP code.")

    key = ApiKey(**d["result"])

    if key is None:
        raise OTPCodeError("Error verifying OTP code.")

    api_key = key.key

    return api_key


def set_api_key(key: str) -> None:
    error_deprecation()


def get_models() -> List[str]:
    error_deprecation()


def create_model(model: str, db_type: str) -> bool:
    error_deprecation()


def add_user_to_model(model: str, email: str, is_admin: bool) -> bool:
    error_deprecation()


def update_model_visibility(public: bool) -> bool:
    error_deprecation()


def set_model(model: str):
    error_deprecation()


def add_sql(
    question: str, sql: str, tag: Union[str, None] = "Manually Trained"
) -> bool:
    error_deprecation()


def add_ddl(ddl: str) -> bool:
    error_deprecation()


def add_documentation(documentation: str) -> bool:
    error_deprecation()


@dataclass
class TrainingPlanItem:
    item_type: str
    item_group: str
    item_name: str
    item_value: str

    def __str__(self):
        if self.item_type == self.ITEM_TYPE_SQL:
            return f"Train on SQL: {self.item_group} {self.item_name}"
        elif self.item_type == self.ITEM_TYPE_DDL:
            return f"Train on DDL: {self.item_group} {self.item_name}"
        elif self.item_type == self.ITEM_TYPE_IS:
            return f"Train on Information Schema: {self.item_group} {self.item_name}"

    ITEM_TYPE_SQL = "sql"
    ITEM_TYPE_DDL = "ddl"
    ITEM_TYPE_IS = "is"


class TrainingPlan:
    """
    A class representing a training plan. You can see what's in it, and remove items from it that you don't want trained.

    **Example:**
    ```python
    plan = vn.get_training_plan()

    plan.get_summary()
    ```

    """

    _plan: List[TrainingPlanItem]

    def __init__(self, plan: List[TrainingPlanItem]):
        self._plan = plan

    def __str__(self):
        return "\n".join(self.get_summary())

    def __repr__(self):
        return self.__str__()

    def get_summary(self) -> List[str]:
        """
        **Example:**
        ```python
        plan = vn.get_training_plan()

        plan.get_summary()
        ```

        Get a summary of the training plan.

        Returns:
            List[str]: A list of strings describing the training plan.
        """

        return [f"{item}" for item in self._plan]

    def remove_item(self, item: str):
        """
        **Example:**
        ```python
        plan = vn.get_training_plan()

        plan.remove_item("Train on SQL: What is the average salary of employees?")
        ```

        Remove an item from the training plan.

        Args:
            item (str): The item to remove.
        """
        for plan_item in self._plan:
            if str(plan_item) == item:
                self._plan.remove(plan_item)
                break


def get_training_plan_postgres(
    filter_databases: Union[List[str], None] = None,
    filter_schemas: Union[List[str], None] = None,
    include_information_schema: bool = False,
    use_historical_queries: bool = True,
) -> TrainingPlan:
    error_deprecation()


def get_training_plan_generic(df) -> TrainingPlan:
    error_deprecation()


def get_training_plan_experimental(
    filter_databases: Union[List[str], None] = None,
    filter_schemas: Union[List[str], None] = None,
    include_information_schema: bool = False,
    use_historical_queries: bool = True,
) -> TrainingPlan:
    error_deprecation()


def train(
    question: str = None,
    sql: str = None,
    ddl: str = None,
    documentation: str = None,
    json_file: str = None,
    sql_file: str = None,
    plan: TrainingPlan = None,
) -> bool:
    error_deprecation()


def flag_sql_for_review(
    question: str, sql: Union[str, None] = None, error_msg: Union[str, None] = None
) -> bool:
    error_deprecation()


def remove_sql(question: str) -> bool:
    error_deprecation()


def remove_training_data(id: str) -> bool:
    error_deprecation()


def generate_sql(question: str) -> str:
    error_deprecation()


def get_related_training_data(question: str) -> TrainingData:
    error_deprecation()


def generate_meta(question: str) -> str:
    error_deprecation()


def generate_followup_questions(question: str, df: pd.DataFrame) -> List[str]:
    error_deprecation()


def generate_questions() -> List[str]:
    error_deprecation()


def ask(
    question: Union[str, None] = None,
    print_results: bool = True,
    auto_train: bool = True,
    generate_followups: bool = True,
) -> Union[
    Tuple[
        Union[str, None],
        Union[pd.DataFrame, None],
        Union[plotly.graph_objs.Figure, None],
        Union[List[str], None],
    ],
    None,
]:
    error_deprecation()

def generate_plotly_code(
    question: Union[str, None],
    sql: Union[str, None],
    df: pd.DataFrame,
    chart_instructions: Union[str, None] = None,
) -> str:
    error_deprecation()


def get_plotly_figure(
    plotly_code: str, df: pd.DataFrame, dark_mode: bool = True
) -> plotly.graph_objs.Figure:
    error_deprecation()


def get_results(cs, default_database: str, sql: str) -> pd.DataFrame:
    error_deprecation()


def generate_explanation(sql: str) -> str:
    error_deprecation()


def generate_question(sql: str) -> str:
    error_deprecation()


def get_all_questions() -> pd.DataFrame:
    error_deprecation()


def get_training_data() -> pd.DataFrame:
    error_deprecation()


def connect_to_sqlite(url: str):
    error_deprecation()


def connect_to_snowflake(
    account: str,
    username: str,
    password: str,
    database: str,
    schema: Union[str, None] = None,
    role: Union[str, None] = None,
):
    error_deprecation()


def connect_to_postgres(
    host: str = None,
    dbname: str = None,
    user: str = None,
    password: str = None,
    port: int = None,
):
    error_deprecation()


def connect_to_bigquery(cred_file_path: str = None, project_id: str = None):
    error_deprecation()

def connect_to_duckdb(url: str="memory", init_sql: str = None):
    error_deprecation()<|MERGE_RESOLUTION|>--- conflicted
+++ resolved
@@ -67,42 +67,7 @@
     return response.json()
 
 
-<<<<<<< HEAD
-=======
-def __rpc_call(method, params):
-    global api_key
-    global __org
-
-    if api_key is None:
-        raise ImproperlyConfigured(
-            "API key not set. Use vn.get_api_key(...) to get an API key."
-        )
-
-    if __org is None and method != "list_orgs":
-        raise ImproperlyConfigured(
-            "model not set. Use vn.set_model(...) to set the model to use."
-        )
-    
-    if method == "list_orgs":
-        headers = {
-            "Content-Type": "application/json",
-            "Vanna-Key": api_key,
-            "Vanna-Org": "demo-tpc-h",
-        }
-    else:
-        headers = {
-            "Content-Type": "application/json",
-            "Vanna-Key": api_key,
-            "Vanna-Org": __org,
-        }
-
-    data = {"method": method, "params": [__dataclass_to_dict(obj) for obj in params]}
-
-    response = requests.post(_endpoint, headers=headers, data=json.dumps(data))
-    return response.json()
-
-
->>>>>>> 82cb1230
+
 def __dataclass_to_dict(obj):
     return dataclasses.asdict(obj)
 
